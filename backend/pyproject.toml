[project]
name = "llmbattler-backend"
version = "0.1.0"
description = "FastAPI backend for llmbattler"
requires-python = ">=3.11"
dependencies = [
    "fastapi>=0.115.12",
    "uvicorn[standard]>=0.34.0",
    "sqlmodel>=0.0.22",
    "asyncpg>=0.30.0",
<<<<<<< HEAD
    "alembic>=1.14.0",
    "motor>=3.7.0",
=======
>>>>>>> a57fe389
    "httpx>=0.28.1",
    "pydantic>=2.10.6",
    "pydantic-settings>=2.7.1",
    "python-multipart>=0.0.20",
    "llmbattler-shared",
    "pyyaml>=6.0.2",
]

[project.optional-dependencies]
dev = [
    "pytest>=8.3.5",
    "pytest-asyncio>=0.25.2",
    "pytest-cov>=6.0.0",
    "httpx>=0.28.1",
    "ruff>=0.9.2",
    "isort>=5.13.2",
]

[tool.pytest.ini_options]
testpaths = ["tests"]
asyncio_mode = "auto"
asyncio_default_fixture_loop_scope = "function"
pythonpath = ["src"]

[tool.ruff]
line-length = 100
target-version = "py311"

[tool.ruff.lint]
select = ["E", "F", "I", "N", "W"]
ignore = ["E501"]

[tool.ruff.lint.per-file-ignores]
"__init__.py" = ["F401"]

[tool.isort]
profile = "black"
line_length = 100

[build-system]
requires = ["hatchling"]
build-backend = "hatchling.build"<|MERGE_RESOLUTION|>--- conflicted
+++ resolved
@@ -8,11 +8,7 @@
     "uvicorn[standard]>=0.34.0",
     "sqlmodel>=0.0.22",
     "asyncpg>=0.30.0",
-<<<<<<< HEAD
     "alembic>=1.14.0",
-    "motor>=3.7.0",
-=======
->>>>>>> a57fe389
     "httpx>=0.28.1",
     "pydantic>=2.10.6",
     "pydantic-settings>=2.7.1",
